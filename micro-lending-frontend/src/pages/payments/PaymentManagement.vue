--- conflicted
+++ resolved
@@ -1884,7 +1884,6 @@
     justify-content: center;
   }
 }
-<<<<<<< HEAD
 .header-actions {
   display: flex;
   justify-content: flex-end; 
@@ -1916,6 +1915,3 @@
   box-shadow: 0 8px 16px rgba(156, 151, 151, 0.3);
 }
 </style>
-=======
-</style>
->>>>>>> 9aac05e2
